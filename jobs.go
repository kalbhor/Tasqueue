package tasqueue

import (
	"context"
	"encoding/json"
	"fmt"
	"time"

	"github.com/google/uuid"
	"github.com/vmihailenco/msgpack/v5"
	"go.opentelemetry.io/otel"
	spans "go.opentelemetry.io/otel/trace"
)

const (
	resultsPrefix          = "tasqueue:result:"
	DefaultQueue           = "tasqueue:tasks"
	defaultMaxRetry uint32 = 1
)

// Job represents a unit of work pushed by producers.
// It is the responsibility of the task handler to unmarshal (if required) the payload and process it in any manner.
type Job struct {
	// If task is successful, the OnSuccess jobs are enqueued.
	OnSuccess *Job
	Task      string
	Payload   []byte

	Opts JobOpts
}

// JobOpts holds the various options available to configure a job.
type JobOpts struct {
	Queue      string
	MaxRetries uint32
	Schedule   string
	Timeout    time.Duration
}

// Meta contains fields related to a job. These are updated when a task is consumed.
type Meta struct {
	UUID          string
	OnSuccessUUID string
	Status        string
	Queue         string
	Schedule      string
	MaxRetry      uint32
	Retried       uint32
	PrevErr       string
	ProcessedAt   time.Time

	// PrevJobResults contains any job result set by the previous job in a chain.
	// This will be nil if the previous job doesn't set the results on JobCtx.
	PrevJobResult []byte
}

// DefaultMeta returns Meta with a UUID and other defaults filled in.
func DefaultMeta(opts JobOpts) Meta {
	return Meta{
		UUID:     uuid.NewString(),
		Status:   StatusStarted,
		MaxRetry: opts.MaxRetries,
		Schedule: opts.Schedule,
		Queue:    opts.Queue,
	}
}

// NewJob returns a job with arbitrary payload.
// It accepts the name of the task, the payload and a list of options.
func NewJob(handler string, payload []byte, opts JobOpts) (Job, error) {
	if opts.Queue == "" {
		opts.Queue = DefaultQueue
	}

	return Job{
		Opts:    opts,
		Task:    handler,
		Payload: payload,
	}, nil
}

// JobCtx is passed onto handler functions. It allows access to a job's meta information to the handler.
type JobCtx struct {
<<<<<<< HEAD
	context.Context
	store Results
=======
>>>>>>> 116d38d6
	// results just holds the results set by calling Save().
	store Results
	Meta  Meta
}

// Save() sets arbitrary results for a job in the results store.
<<<<<<< HEAD
func (c *JobCtx) Save(b []byte) error {
	c.results = append(c.results, b)
	d, err := msgpack.Marshal(c.results)
	if err != nil {
		return err
	}

	return c.store.Set(c, resultsPrefix+c.Meta.UUID, d)
=======
func (c JobCtx) Save(b []byte) error {
	return c.store.Set(context.Background(), resultsPrefix+c.Meta.UUID, b)
>>>>>>> 116d38d6
}

// JobMessage is a wrapper over Task, used to transport the task over a broker.
// It contains additional fields such as status and a UUID.
type JobMessage struct {
	Meta
	Job *Job
}

// message() converts a task into a TaskMessage, ready to be enqueued onto the broker.
func (t *Job) message(meta Meta) JobMessage {
	return JobMessage{
		Meta: meta,
		Job:  t,
	}
}

// Enqueue() accepts a job and returns the assigned UUID.
// The following steps take place:
// 1. Converts it into a job message, which assigns a UUID (among other meta info) to the job.
// 2. Sets the job status as "started" on the results store.
// 3. Enqueues the job (if the job is scheduled, pushes it onto the scheduler)
func (s *Server) Enqueue(ctx context.Context, t Job) (string, error) {
	return s.enqueueWithMeta(ctx, t, DefaultMeta(t.Opts))
}

func (s *Server) enqueueWithMeta(ctx context.Context, t Job, meta Meta) (string, error) {
	var span spans.Span
	if s.traceProv != nil {
		ctx, span = otel.Tracer(tracer).Start(ctx, "enqueue_with_meta")
		defer span.End()
	}

	var (
		msg = t.message(meta)
	)

	// Set job status in the results backend.
	if err := s.statusStarted(ctx, msg); err != nil {
		s.spanError(span, err)
		return "", err
	}

	// If a schedule is set, add a cron job.
	if t.Opts.Schedule != "" {
		if err := s.enqueueScheduled(ctx, msg); err != nil {
			s.spanError(span, err)
			return "", err
		}
		return msg.UUID, nil
	}

	if err := s.enqueueMessage(ctx, msg); err != nil {
		s.spanError(span, err)
		return "", err
	}

	return msg.UUID, nil
}

func (s *Server) enqueueScheduled(ctx context.Context, msg JobMessage) error {
	var span spans.Span
	if s.traceProv != nil {
		ctx, span = otel.Tracer(tracer).Start(ctx, "enqueue_scheduled")
		defer span.End()
	}

	schJob := newScheduled(ctx, s.log, s.broker, msg)
	// TODO: maintain a map of scheduled cron tasks
	if _, err := s.cron.AddJob(msg.Schedule, schJob); err != nil {
		s.spanError(span, err)
		return err
	}

	return nil
}

func (s *Server) enqueueMessage(ctx context.Context, msg JobMessage) error {
	var span spans.Span
	if s.traceProv != nil {
		ctx, span = otel.Tracer(tracer).Start(ctx, "enqueue_message")
		defer span.End()
	}

	b, err := msgpack.Marshal(msg)
	if err != nil {
		s.spanError(span, err)
		return err
	}

	if err := s.broker.Enqueue(ctx, b, msg.Queue); err != nil {
		s.spanError(span, err)
		return err
	}

	return nil
}

func (s *Server) setJobMessage(ctx context.Context, t JobMessage) error {
	var span spans.Span
	if s.traceProv != nil {
		ctx, span = otel.Tracer(tracer).Start(ctx, "set_job_message")
		defer span.End()
	}

	b, err := json.Marshal(t)
	if err != nil {
		s.spanError(span, err)
		return fmt.Errorf("could not set job message in store : %w", err)
	}
	if err := s.results.Set(ctx, t.UUID, b); err != nil {
		s.spanError(span, err)
		return fmt.Errorf("could not set job message in store : %w", err)
	}

	return nil
}

// GetJob accepts a UUID and returns the job message in the results store.
// This is useful to check the status of a job message.
func (s *Server) GetJob(ctx context.Context, uuid string) (JobMessage, error) {
	var span spans.Span
	if s.traceProv != nil {
		ctx, span = otel.Tracer(tracer).Start(ctx, "get_job")
		defer span.End()
	}

	b, err := s.results.Get(ctx, uuid)
	if err != nil {
		s.spanError(span, err)
		return JobMessage{}, err
	}

	var t JobMessage
	if err := json.Unmarshal(b, &t); err != nil {
		s.spanError(span, err)
		return JobMessage{}, err
	}

	return t, nil
}<|MERGE_RESOLUTION|>--- conflicted
+++ resolved
@@ -81,30 +81,15 @@
 
 // JobCtx is passed onto handler functions. It allows access to a job's meta information to the handler.
 type JobCtx struct {
-<<<<<<< HEAD
 	context.Context
-	store Results
-=======
->>>>>>> 116d38d6
 	// results just holds the results set by calling Save().
 	store Results
 	Meta  Meta
 }
 
 // Save() sets arbitrary results for a job in the results store.
-<<<<<<< HEAD
-func (c *JobCtx) Save(b []byte) error {
-	c.results = append(c.results, b)
-	d, err := msgpack.Marshal(c.results)
-	if err != nil {
-		return err
-	}
-
-	return c.store.Set(c, resultsPrefix+c.Meta.UUID, d)
-=======
 func (c JobCtx) Save(b []byte) error {
-	return c.store.Set(context.Background(), resultsPrefix+c.Meta.UUID, b)
->>>>>>> 116d38d6
+	return c.store.Set(c, resultsPrefix+c.Meta.UUID, b)
 }
 
 // JobMessage is a wrapper over Task, used to transport the task over a broker.
