--- conflicted
+++ resolved
@@ -15,14 +15,10 @@
 )
 
 func newServer(t *testing.T) *Server {
-<<<<<<< HEAD
-	srv, err := NewServer(NewMockBroker(), NewMockResults(), ServerOpts{})
-=======
 	lo := logf.New(logf.Opts{
 		Level: logf.DebugLevel,
 	})
 	srv, err := NewServer(NewMockBroker(), NewMockResults(), lo)
->>>>>>> 63eb1ac1
 	if err != nil {
 		t.Fatal(err)
 	}
